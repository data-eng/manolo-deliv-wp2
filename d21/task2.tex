% (M5-M24) Leader: NCSR "D"
% CeADAR, UPC, ATOS, EVIDEN, FDI, INRIA, ARCADA, use case partners

\subsection{Introduction}

This task will implement a range of methods for automatically
annotating data with respect to quality or possible unreliability.

We will explore anomaly detection and other noise detection methods
that will allow identifying biased, noisy, inconsistent, or in general
low-quality data, as well as data maliciously manipulated to
contaminate the model during training. For these purposes, data
augmentation techniques based on adversarial machine learning methods
(such as controlled noise contamination of the dataset) will be used.

<<<<<<< HEAD
=======
\section{Problem Statement}

Our research focuses on the automatic annotation of EEG signals collected from the Bitbrain headband, which uses two EEG channels synchronized with medical-grade EEG devices. These signals are annotated by three experts, with each 30-second segment classified into one of five sleep stages: Wake, N1, N2, N3, and REM. Each sleep stage corresponds to unique patterns of brain activity, such as slow eye movements, sleep spindles and waveforms.

Manually annotating such large amounts of data is inefficient and impractical. Our goal is to build machine learning models capable of predicting sleep stages from EEG signals, eliminating the need for human annotators. To achieve reliable model performance, it is crucial that the training data consists of high-quality signals. This means that the dataset must be free from anomalies, noise, and outliers, as these can negatively impact the training process. During our efforts towards this goal, we encountered a key challenge, regarding the size of our dataset. With recordings from 128 nights, each consisting of thousands of 30-second EEG segments, the dataset ends up having millions of time steps that must be processed during training. Since brain signals typically show low variability, larger datasets are often necessary for models to learn meaningful patterns. However, training on such large datasets is computationally expensive and, when resources are limited, it can become nearly impossible.

\section{Proposed Methodology}

To address this issue, we propose encoding the EEG signals into a latent representation to reduce their dimensionality. This method creates smaller embeddings from the original signals, making the data more manageable for further processing and model training. For the transformation to be successful, the embeddings must preserve the key characteristics of the original signals without losing important information.

To achieve this, we train an autoencoder and use the encoder component of the model to transform the signals into a lower-dimensional representation. Autoencoders are designed to reconstruct data from a lower-dimensional representation. In our case, if the decoder performs well in reconstructing the original signals, it indicates that the encoder has effectively captured the critical features of the data. Therefore, using the latent representation provided by the encoder, will not result in significant loss of important information. We design both an LSTM-based autoencoder and an attention-based autoencoder to compare their performance. By evaluating both architectures, we aim to determine which one is more effective at capturing the essential features of the data while reducing dimensionality.

\section{Experimental Setup}

\subsection{Data Preprocessing}

Our dataset consists of EEG recordings from 128 nights, where each night is split into multiple 30-second segments. These segments contain 7680 samples each. For our experiments, we use only part of the dataset for training and evaluation, specifically: 43 nights for training, 3 for validation, and 10 for testing.

We handle missing and ambiguous data by removing any samples that the expert annotators could not agree on (i.e., samples where the class label has a value of -1) as well as rows containing NaN values.

In terms of normalization, due to the low variability and the presence of extreme outliers in the EEG signals, we adopt a robust normalization approach. Instead of using the mean and standard deviation, which are sensitive to outliers, we rely on the median and interquartile range (IQR). Our normalization method scales the data based on statistics computed across the entire dataset, rather than on a per-batch basis, as the statistics remained consistent across the full dataset.
%
\begin{equation}
x_{\text{norm}} = \frac{x - \text{median}(x)}{\text{IQR}(x)} \label{eq:robust_norm}
\end{equation}
%
where $x$ represents the values of a particular feature, $\text{median}(x)$ is the median value of the feature, and $\text{IQR}(x)$ is the interquartile range, which measures the spread of the middle 50\% of the data.

We use the median as a measure of central tendency because it is robust against extreme values, making it a more reliable indicator for our dataset, which exhibits low variability and where even small differences matter. Additionally, we use the interquartile range $\text{IQR} = Q_3 - Q_1$ to reduce the influence of outliers by focusing on the range within which the central portion of the data lies. This approach ensures that our normalization process allows the model to learn from the true patterns in the dataset.

\subsection{LSTM-based Autoencoder}

We implement an LSTM-based autoencoder to transform the EEG signals into a lower-dimensional latent representation. The encoder consists of LSTM layers that capture the temporal patterns of the input sequence, while the decoder reconstructs the original signal from the latent representation. This architecture is chosen because LSTMs are well-suited for sequential data and can effectively model the temporal dependencies present in EEG signals.

The input, structured as sequences of length 240 with 2 features corresponding to the EEG channels, is processed by the encoder, which extracts temporal patterns and relationships within the data. This process results in a latent representation of size (1, 16), where the first dimension corresponds to a single compressed time step and the second dimension represents the 16 learned features.

To balance the model's focus on both the amplitude and trends of the EEG signals, we define a custom loss function, called \emph{BlendedLoss}. This function combines the median and mean of the powered absolute differences between the predicted ($\hat{x}$) and target values ($x$):
%
\begin{equation}
\text{Loss} = (1 - \text{blend}) \cdot \text{median}(\lvert \hat{x} - x \rvert^p) + \text{blend} \cdot \text{mean}(\lvert \hat{x} - x \rvert^p)
\end{equation}
%
where $p$ is the power parameter that controls the sensitivity of the loss to the differences, $x$ is the original signal, and $\hat{x}$ is the reconstructed signal. The blend factor controls the trade-off between learning the overall trends (via the median) and capturing the amplitude (via the mean). We experiment with different blend values (0.1 and 0.8) to observe how this affects the model’s performance in reconstructing the signals.

For the training configuration, we set the batch size to 512 and train the model for a maximum of 1000 epochs. To prevent overfitting, we employ early stopping with a patience of 30 epochs, meaning that if the validation loss does not improve for 30 consecutive epochs, training will stop. We set the learning rate to $1e^{-4}$ and use the Adam optimizer to adjust the model weights. Additionally, we implement a \emph{ReduceLROnPlateau} scheduler to dynamically adjust the learning rate based on the validation loss. If the validation loss plateaus, the scheduler reduces the learning rate to help the model continue improving.

\subsection{Experiments \& Results}

During the experiments, we focus on evaluating how well the decoder reconstructs the latent representations back into their original form. We compare the original signal with the decoded version, not only visually through plots but also by using various metrics to quantify performance. Since the testing data is quite large, we select one random batch for analysis. This batch is visualized using two subplots, one for each EEG feature, representing the signal for each channel separately.

\subsubsection{Signal Comparison} First, we plot the original and decoded signals, where the x-axis represents the samples and the y-axis shows the amplitude of the signal.

When the blend is set to 0.1, the decoded signal effectively captures the tendencies and patterns of the original signal, though its amplitude is significantly restricted, centering around zero. The original signal displays larger amplitudes, with values ranging from approximately 3 to -9.
%
\begin{figure}[ht]
    \centering
    \includegraphics[width=0.8\textwidth]{static/original_vs_decoded_blend_01_resized.png}
    \caption{Signals when blend=0.1}
    \label{fig:signal_01}
\end{figure}
%
When the blend is set to 0.8, the decoded signal captures the patterns and flow of the original signal more accurately, with amplitudes reaching up to approximately $\pm0.5$. This improvement demonstrates that increasing the focus on the mean in the loss function results in an overall better reconstruction of the original signal.
%
\begin{figure}[ht]
    \centering
    \includegraphics[width=0.8\textwidth]{static/original_vs_decoded_blend_08_resized.png}
    \caption{Signals when blend=0.8}
    \label{fig:signal_08}
\end{figure}
%

\subsubsection{Detrended Signal Comparison} We also analyze the detrended signal using the Theil-Sen estimator. For both the 0.1 and 0.8 blends, the detrended signal trends are nearly flat, indicating minimal differences between the original and decoded signals.
%
\begin{figure}[ht]
    \centering
    \includegraphics[width=0.8\textwidth]{static/detrended_signal_blend_01_resized.png}
    \caption{Detrended signals when blend=0.1}
    \label{fig:detrended_signal_01}
\end{figure}
%

%
\begin{figure}[ht]
    \centering
    \includegraphics[width=0.8\textwidth]{static/detrended_signal_blend_08_resized.png}
    \caption{Detrended signals when blend=0.8}
    \label{fig:detrended_signal_08}
\end{figure}
%

\subsubsection{RMS Analysis} The root mean square (RMS) analysis provides additional insight into the performance of the autoencoder. When the blend is set to 0.1, the majority of the RMS values are centered around zero, with outliers remaining prominent. This result is acceptable but suggests room for improvement. When the blend is set to 0.8, the RMS shows significant improvement, with a higher count of zeros. The outliers continue to exhibit significant values, but overall, the analysis indicates a better reconstruction.
%
\begin{figure}[ht]
    \centering
    \includegraphics[width=0.8\textwidth]{static/rms_analysis_blend_01_resized.png}
    \caption{RMS analysis when blend=0.1}
    \label{fig:rms_analysis_01}
\end{figure}
%

%
\begin{figure}[ht]
    \centering
    \includegraphics[width=0.8\textwidth]{static/rms_analysis_blend_08_resized.png}
    \caption{RMS analysis when blend=0.8}
    \label{fig:rms_analysis_08}
\end{figure}
%

\subsubsection{Band Analysis} When the blend is set to 0.8, the decoded signal exhibits non-zero values across all bands, indicating a more robust amplitude representation. In some bands, the levels of the decoded signal closely match those of the original signal, suggesting that the model effectively captures the corresponding frequency ranges. In contrast, when the blend is set to 0.1, the distributions of the raw and decoded bands differ significantly. Some bands in the decoded signal are nearly zero, while the raw signal contains substantial values, indicating that the amplitude is not well captured.
%
\begin{figure}[ht]
    \centering
    \includegraphics[width=0.8\textwidth]{static/band_analysis_blend_01_resized.png}
    \caption{Band analysis when blend=0.1}
    \label{fig:band_analysis_01}
\end{figure}
%

%
\begin{figure}[ht]
    \centering
    \includegraphics[width=0.8\textwidth]{static/band_analysis_blend_08_resized.png}
    \caption{Band analysis when blend=0.8}
    \label{fig:band_analysis_08}
\end{figure}
%

\subsubsection{Other Metrics}

The performance of the autoencoder is evaluated using various metrics for both blends (0.1 and 0.8). These metrics include band rate differences, zero-crossing rates, RMS values, and Pearson correlation coefficients, calculated as differences between the raw and decoded signals. A smaller difference indicates a closer match to the original signal, which is preferable. Better results are highlighted in blue. Below are the detailed results for each feature and blend setting, showing that the blend with 0.8 is superior.
%
\begin{table}[ht]
    \centering
    \begin{tabular}{l|c|c}
        \hline
        \textbf{Metric} & \textbf{Blend=0.8} & \textbf{Blend=0.1} \\ 
        \hline
        Bands \% $F_1$ & 
        \begin{tabular}[c]{@{}c@{}} 
        \color{blue}{0.4422} \\ 
        1.0 \\ 
        1.0 \\ 
        -0.1232 \\ 
        \color{blue}{0.3420} \\ 
        1.0 \\ 
        1.0 \\ 
        \color{blue}{0.3108} 
        \end{tabular} 
        & 
        \begin{tabular}[c]{@{}c@{}} 
        0.9557 \\ 
        1.0 \\ 
        1.0 \\ 
        \color{blue}{-0.2767} \\ 
        0.7927 \\ 
        1.0 \\ 
        1.0 \\ 
        1.0 
        \end{tabular} \\
        \hline
        
        Bands \% $F_2$ & 
        \begin{tabular}[c]{@{}c@{}} 
        \color{blue}{0.3659} \\ 
        1.0 \\ 
        1.0 \\ 
        \color{blue}{-0.0824} \\ 
        \color{blue}{0.2217} \\ 
        1.0 \\ 
        1.0 \\ 
        \color{blue}{0.2556} 
        \end{tabular} 
        & 
        \begin{tabular}[c]{@{}c@{}} 
        0.4524 \\ 
        1.0 \\ 
        1.0 \\ 
        -0.2741 \\ 
        0.7840 \\ 
        1.0 \\ 
        1.0 \\ 
        1.0 
        \end{tabular} \\
        \hline

        Zero Crossing Rate $F_1$ & 1.3439 & \color{blue}{1.2631} \\ 
 
        Zero Crossing Rate $F_2$ & 1.3334 & \color{blue}{1.0186} \\ 
 
        RMS $F_1$ & \color{blue}{2.8682} & 2.9533 \\ 

        RMS $F_2$ & \color{blue}{2.7980} & 2.8774 \\ 
  
        Pearson Correlation $F_1$ & \color{blue}{0.6527} & 0.6085 \\ 
   
        Pearson Correlation $F_2$ & \color{blue}{0.6610} & 0.6364 \\ 
        \hline
    \end{tabular}
    \caption{Comparison of Metrics for Blends 0.1 and 0.8. Metrics are expressed as differences between Raw and Decoded signals.}
    \label{tab:metrics_comparison}
\end{table}
%

\subsection{Attention-based Autoencoder}

\section*{Notes \& TODOs}

>>>>>>> 875ab7cf
\subsection{Related Work}

Anomaly detection and other prior works that are domain-agnostic or
easily transferrable.

<<<<<<< HEAD

\subsection{Directing Attention at Low-Quality Data}

=======
\subsection{Directing Attention at Low-Quality Data}
>>>>>>> 875ab7cf
Background on Attention and the Transformer.

Core idea: observing the trained Attention module can identify the
characteristics of signal where attention was \emph{not} directed.
The expectation is that (ideally) loss due to inconsistent data will
be handled by directing attention away from inconsistent data instead
of training the network to work around it.

\subsection{Data Augmentation and Adversarial ML}

<<<<<<< HEAD
\subsection{Data Augmentation and Adversarial ML}

\mycomment{Expected contributions}%
=======
\mycomment{S}{Expected contributions}%
>>>>>>> 875ab7cf
{CeADAR to contribute regarding data augmentation}

\subsection{Experiments on Timeseries Processing}

\mycomment{S}{Expected contributions}%
{BitBrain to contribute regarding background work on EEG quality estimation. PAL and BitBrain to contribute regarding the experimental setup.}

\subsection{Experiments on Computer Vision}

\mycomment{S}{Expected contributions}%
{ARX.NET to contribute regarding background work on image quality estimation. PAL and ARX.NET to contribute regarding the experimental setup.}

\subsection{Conclusions}
....<|MERGE_RESOLUTION|>--- conflicted
+++ resolved
@@ -13,23 +13,22 @@
 augmentation techniques based on adversarial machine learning methods
 (such as controlled noise contamination of the dataset) will be used.
 
-<<<<<<< HEAD
-=======
-\section{Problem Statement}
+\subsection{Autoencoding}
+
+\subsubsection{Problem Statement}
 
 Our research focuses on the automatic annotation of EEG signals collected from the Bitbrain headband, which uses two EEG channels synchronized with medical-grade EEG devices. These signals are annotated by three experts, with each 30-second segment classified into one of five sleep stages: Wake, N1, N2, N3, and REM. Each sleep stage corresponds to unique patterns of brain activity, such as slow eye movements, sleep spindles and waveforms.
 
 Manually annotating such large amounts of data is inefficient and impractical. Our goal is to build machine learning models capable of predicting sleep stages from EEG signals, eliminating the need for human annotators. To achieve reliable model performance, it is crucial that the training data consists of high-quality signals. This means that the dataset must be free from anomalies, noise, and outliers, as these can negatively impact the training process. During our efforts towards this goal, we encountered a key challenge, regarding the size of our dataset. With recordings from 128 nights, each consisting of thousands of 30-second EEG segments, the dataset ends up having millions of time steps that must be processed during training. Since brain signals typically show low variability, larger datasets are often necessary for models to learn meaningful patterns. However, training on such large datasets is computationally expensive and, when resources are limited, it can become nearly impossible.
 
-\section{Proposed Methodology}
+\subsubsection{Proposed Methodology}
 
 To address this issue, we propose encoding the EEG signals into a latent representation to reduce their dimensionality. This method creates smaller embeddings from the original signals, making the data more manageable for further processing and model training. For the transformation to be successful, the embeddings must preserve the key characteristics of the original signals without losing important information.
 
 To achieve this, we train an autoencoder and use the encoder component of the model to transform the signals into a lower-dimensional representation. Autoencoders are designed to reconstruct data from a lower-dimensional representation. In our case, if the decoder performs well in reconstructing the original signals, it indicates that the encoder has effectively captured the critical features of the data. Therefore, using the latent representation provided by the encoder, will not result in significant loss of important information. We design both an LSTM-based autoencoder and an attention-based autoencoder to compare their performance. By evaluating both architectures, we aim to determine which one is more effective at capturing the essential features of the data while reducing dimensionality.
 
-\section{Experimental Setup}
-
-\subsection{Data Preprocessing}
+\subsubsection{Experimental Setup}
+
 
 Our dataset consists of EEG recordings from 128 nights, where each night is split into multiple 30-second segments. These segments contain 7680 samples each. For our experiments, we use only part of the dataset for training and evaluation, specifically: 43 nights for training, 3 for validation, and 10 for testing.
 
@@ -45,7 +44,7 @@
 
 We use the median as a measure of central tendency because it is robust against extreme values, making it a more reliable indicator for our dataset, which exhibits low variability and where even small differences matter. Additionally, we use the interquartile range $\text{IQR} = Q_3 - Q_1$ to reduce the influence of outliers by focusing on the range within which the central portion of the data lies. This approach ensures that our normalization process allows the model to learn from the true patterns in the dataset.
 
-\subsection{LSTM-based Autoencoder}
+\subsubsection{LSTM-based Autoencoder}
 
 We implement an LSTM-based autoencoder to transform the EEG signals into a lower-dimensional latent representation. The encoder consists of LSTM layers that capture the temporal patterns of the input sequence, while the decoder reconstructs the original signal from the latent representation. This architecture is chosen because LSTMs are well-suited for sequential data and can effectively model the temporal dependencies present in EEG signals.
 
@@ -61,7 +60,7 @@
 
 For the training configuration, we set the batch size to 512 and train the model for a maximum of 1000 epochs. To prevent overfitting, we employ early stopping with a patience of 30 epochs, meaning that if the validation loss does not improve for 30 consecutive epochs, training will stop. We set the learning rate to $1e^{-4}$ and use the Adam optimizer to adjust the model weights. Additionally, we implement a \emph{ReduceLROnPlateau} scheduler to dynamically adjust the learning rate based on the validation loss. If the validation loss plateaus, the scheduler reduces the learning rate to help the model continue improving.
 
-\subsection{Experiments \& Results}
+\subsubsection{Experiments \& Results}
 
 During the experiments, we focus on evaluating how well the decoder reconstructs the latent representations back into their original form. We compare the original signal with the decoded version, not only visually through plots but also by using various metrics to quantify performance. Since the testing data is quite large, we select one random batch for analysis. This batch is visualized using two subplots, one for each EEG feature, representing the signal for each channel separately.
 
@@ -219,51 +218,6 @@
 \end{table}
 %
 
-\subsection{Attention-based Autoencoder}
-
-\section*{Notes \& TODOs}
-
->>>>>>> 875ab7cf
-\subsection{Related Work}
-
-Anomaly detection and other prior works that are domain-agnostic or
-easily transferrable.
-
-<<<<<<< HEAD
-
-\subsection{Directing Attention at Low-Quality Data}
-
-=======
-\subsection{Directing Attention at Low-Quality Data}
->>>>>>> 875ab7cf
-Background on Attention and the Transformer.
-
-Core idea: observing the trained Attention module can identify the
-characteristics of signal where attention was \emph{not} directed.
-The expectation is that (ideally) loss due to inconsistent data will
-be handled by directing attention away from inconsistent data instead
-of training the network to work around it.
-
-\subsection{Data Augmentation and Adversarial ML}
-
-<<<<<<< HEAD
-\subsection{Data Augmentation and Adversarial ML}
-
-\mycomment{Expected contributions}%
-=======
-\mycomment{S}{Expected contributions}%
->>>>>>> 875ab7cf
-{CeADAR to contribute regarding data augmentation}
-
-\subsection{Experiments on Timeseries Processing}
-
-\mycomment{S}{Expected contributions}%
-{BitBrain to contribute regarding background work on EEG quality estimation. PAL and BitBrain to contribute regarding the experimental setup.}
-
-\subsection{Experiments on Computer Vision}
-
-\mycomment{S}{Expected contributions}%
-{ARX.NET to contribute regarding background work on image quality estimation. PAL and ARX.NET to contribute regarding the experimental setup.}
+
 
 \subsection{Conclusions}
-....